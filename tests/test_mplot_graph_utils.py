import matplotlib.pyplot as plt
import pandas as pd
from matplotlib.lines import Line2D
from matplotlib.pyplot import Axes

from forestplot.mplot_graph_utils import (
    mdraw_ci,
    mdraw_est_markers,
<<<<<<< HEAD
    mdraw_legend,
=======
>>>>>>> 9933ffa7
    mdraw_ref_xline,
    mdraw_yticklabels,
)

x, y = [0, 1, 2], [0, 1, 2]
str_vector = ["a", "b", "c"]
models_vector = ["m1", "m1", "m2"]
input_df = pd.DataFrame(
    {
        "yticklabel": str_vector,
        "model": models_vector,
        "estimate": x,
        "moerror": y,
        "ll": x,
        "hl": y,
        "pval": y,
        "formatted_pval": y,
        "yticklabel1": str_vector,
        "yticklabel2": str_vector,
    }
)


def test_mdraw_ref_xline():
    _, ax = plt.subplots()
    ax = mdraw_ref_xline(
        ax,
        dataframe=input_df,
        model_col="yticklabel",
        annoteheaders=None,
        right_annoteheaders=None,
    )
    assert isinstance(ax, Axes)


def test_mdraw_yticklabels():
    # Prepare the input DataFrame
    str_vector = ["a", "b", "c"]
    input_df = pd.DataFrame(
        {
            "yticklabel": str_vector,
        }
    )

    # Create a matplotlib Axes object
    _, ax = plt.subplots()

    # Call the function
    ax = mdraw_yticklabels(input_df, yticklabel="yticklabel", flush=True, ax=ax)

    assert isinstance(ax, Axes)
    assert [label.get_text() for label in ax.get_yticklabels()] == str_vector


def test_mdraw_est_markers():
    _, ax = plt.subplots()
    ax = mdraw_est_markers(
        input_df,
        estimate="estimate",
        model_col="model",
        models=list(set(models_vector)),
        ax=ax,
    )
    assert isinstance(ax, Axes)
    assert (all(isinstance(tick, int)) for tick in ax.get_yticks())

    xmin, xmax = ax.get_xlim()
    assert xmin <= input_df["estimate"].min()
    assert xmax >= input_df["estimate"].max()
    assert len(ax.collections) == len(set(models_vector))


def test_mdraw_ci():
    _, ax = plt.subplots()

    # Call the function
    ax = mdraw_ci(
        input_df,
        estimate="estimate",
        ll="ll",
        hl="hl",
        model_col="model",
        models=list(set(models_vector)),
        logscale=False,
        ax=ax,
    )

    # Assertions
    assert isinstance(ax, Axes)
<<<<<<< HEAD
    assert len(ax.collections) == len(set(models_vector))


def test_mdraw_legend():
    # Create a simple plot
    fig, ax = plt.subplots()
    ax.plot([0, 1], [0, 1], marker="o", color="0")
    ax.plot([0, 1], [1, 0], marker="s", color="0.4")

    # Sample parameters for the legend
    modellabels = ["Model 1", "Model 2"]
    msymbols = ["o", "s"]
    mcolor = ["0", "0.4"]

    # Call the function
    ax = mdraw_legend(ax, None, modellabels, msymbols, mcolor)

    # Assertions
    legend = ax.get_legend()
    assert legend is not None, "Legend was not created."

    # Check number of legend entries
    assert len(legend.get_texts()) == len(modellabels), "Incorrect number of legend entries."

    # Check legend labels
    for label, model_label in zip(legend.get_texts(), modellabels):
        assert label.get_text() == model_label, "Legend labels do not match."

    # Check legend marker colors and symbols
    for line, color in zip(legend.legendHandles, mcolor):
        assert isinstance(line, Line2D), "Legend entry is not a Line2D instance."
        assert line.get_color() == color, "Legend marker color does not match."
=======
    assert len(ax.collections) == len(set(models_vector))
>>>>>>> 9933ffa7
<|MERGE_RESOLUTION|>--- conflicted
+++ resolved
@@ -6,10 +6,7 @@
 from forestplot.mplot_graph_utils import (
     mdraw_ci,
     mdraw_est_markers,
-<<<<<<< HEAD
     mdraw_legend,
-=======
->>>>>>> 9933ffa7
     mdraw_ref_xline,
     mdraw_yticklabels,
 )
@@ -99,9 +96,7 @@
 
     # Assertions
     assert isinstance(ax, Axes)
-<<<<<<< HEAD
     assert len(ax.collections) == len(set(models_vector))
-
 
 def test_mdraw_legend():
     # Create a simple plot
@@ -131,7 +126,4 @@
     # Check legend marker colors and symbols
     for line, color in zip(legend.legendHandles, mcolor):
         assert isinstance(line, Line2D), "Legend entry is not a Line2D instance."
-        assert line.get_color() == color, "Legend marker color does not match."
-=======
-    assert len(ax.collections) == len(set(models_vector))
->>>>>>> 9933ffa7
+        assert line.get_color() == color, "Legend marker color does not match."