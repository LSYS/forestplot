--- conflicted
+++ resolved
@@ -79,10 +79,7 @@
     preprocess: bool = True,
     table: bool = False,
     legend: bool = True,
-<<<<<<< HEAD
-=======
     xlim: Optional[Union[Tuple, List]] = None,
->>>>>>> bee1af9a
     **kwargs: Any,
 ) -> Axes:
     """
@@ -203,10 +200,7 @@
         color_alt_rows=color_alt_rows,
         table=table,
         legend=legend,
-<<<<<<< HEAD
-=======
         xlim=xlim,
->>>>>>> bee1af9a
         **kwargs,
     )
     if return_df:
@@ -320,10 +314,7 @@
     color_alt_rows: bool = False,
     table: bool = False,
     legend: bool = True,
-<<<<<<< HEAD
-=======
     xlim: Optional[Union[Tuple, List]] = None,
->>>>>>> bee1af9a
     **kwargs: Any,
 ) -> Axes:
     if models is None:
