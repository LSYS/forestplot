"""Holds functions to draw the plot."""
import warnings
from typing import Any, List, Optional, Sequence, Tuple, Union

import matplotlib.pyplot as plt
import pandas as pd
from matplotlib.pyplot import Axes

warnings.filterwarnings("ignore")


def draw_ci(
    dataframe: pd.core.frame.DataFrame,
    estimate: str,
    yticklabel: str,
    ll: str,
    hl: str,
    logscale: bool,
    ax: Axes,
    **kwargs: Any
) -> Axes:
    """
    Draw the confidence intervals using the Matplotlib errorbar API.

    Parameters
    ----------
    dataframe (pandas.core.frame.DataFrame)
            Pandas DataFrame where rows are variables. Columns are variable name, estimates,
            margin of error, etc.
    estimate (str)
            Name of column containing the estimates (e.g. pearson correlation coefficient,
            OR, regression estimates, etc.).
    yticklabel (str)
            Name of column in intermediate dataframe containing the formatted yticklabels.
    ll (str)
            Name of column containing the lower limit of the confidence intervals.
    hl (str)
            Name of column containing the upper limit of the confidence intervals.
    ax (Matplotlib Axes)
            Axes to operate on.

    Returns
    -------
            Matplotlib Axes object.
    """
    if ll is not None:
        lw = kwargs.get("lw", 1.4)
        linecolor = kwargs.get("linecolor", ".6")
        ax.errorbar(
            x=dataframe[estimate],
            y=dataframe[yticklabel],
            xerr=[dataframe[estimate] - dataframe[ll], dataframe[hl] - dataframe[estimate]],
            ecolor=linecolor,
            elinewidth=lw,
            ls="none",
            zorder=0,
        )
    if logscale:
        ax.set_xscale("log", base=10)
    return ax


def draw_est_markers(
    dataframe: pd.core.frame.DataFrame, estimate: str, yticklabel: str, ax: Axes, **kwargs: Any
) -> Axes:
    """
    Draws the markers of the estimates using the Matplotlib plt.scatter API.

    Parameters
    ----------
    dataframe (pandas.core.frame.DataFrame)
            Pandas DataFrame where rows are variables. Columns are variable name, estimates,
            margin of error, etc.
    estimate (str)
            Name of column containing the estimates (e.g. pearson correlation coefficient,
            OR, regression estimates, etc.).
    yticklabel (str)
            Name of column in intermediate dataframe containing the formatted yticklabels.
    ax (Matplotlib Axes)
            Axes to operate on.

    Returns
    -------
            Matplotlib Axes object.
    """
    marker = kwargs.get("marker", "s")
    markersize = kwargs.get("markersize", 40)
    markercolor = kwargs.get("markercolor", "darkslategray")
    markeralpha = kwargs.get("markeralpha", 0.8)
    ax.scatter(
        y=yticklabel,
        x=estimate,
        data=dataframe,
        marker=marker,
        s=markersize,
        color=markercolor,
        alpha=markeralpha,
    )
    return ax


def draw_ref_xline(
    ax: Axes,
    dataframe: pd.core.frame.DataFrame,
    annoteheaders: Optional[Union[Sequence[str], None]],
    right_annoteheaders: Optional[Union[Sequence[str], None]],
    **kwargs: Any
) -> Axes:
    """
    Draw the vertical reference xline at zero. Unless defaults are overridden in kwargs.

    Parameters
    ----------
    ax (Matplotlib Axes)
            Axes to operate on.

    Returns
    -------
            Matplotlib Axes object.
    """
    xline = kwargs.get("xline", 0)
    if xline is not None:
        xlinestyle = kwargs.get("xlinestyle", "-")
        xlinecolor = kwargs.get("xlinecolor", ".2")
        xlinewidth = kwargs.get("xlinewidth", 1)
        if (annoteheaders is None) and (right_annoteheaders is None):
            _offset = 0.5
        else:
            _offset = 1.5
        ax.vlines(
            x=xline,
            ymin=-0.5,
            ymax=len(dataframe) - _offset,
            linestyle=xlinestyle,
            color=xlinecolor,
            linewidth=xlinewidth,
        )
    return ax


def right_flush_yticklabels(
    dataframe: pd.core.frame.DataFrame, yticklabel: str, flush: bool, ax: Axes, **kwargs: Any
) -> float:
    """Flushes the formatted ytickers to the left. Also returns the amount of max padding in the window width.

    Padding to be used for drawing the 2nd yticklabels and ylabels.
    My reference: https://stackoverflow.com/questions/15882249/matplotlib-aligning-y-ticks-to-the-left

    Parameters
    ----------
    dataframe (pandas.core.frame.DataFrame)
            Pandas DataFrame where rows are variables. Columns are variable name, estimates,
            margin of error, etc.
    yticklabel (str)
            Name of column in intermediate dataframe containing the formatted yticklabels.
    flush (bool)
            Left-flush the variable labels.
    ax (Matplotlib Axes)
            Axes to operate on.

    Returns
    -------
            Window wdith of figure (float)
    """
    fontfamily = kwargs.get("fontfamily", "monospace")
    fontsize = kwargs.get("fontsize", 12)
    # plt.draw()
    fig = plt.gcf()
    if flush:
        ax.set_yticklabels(
            dataframe[yticklabel], fontfamily=fontfamily, fontsize=fontsize, ha="left"
        )
    else:
        ax.set_yticklabels(
            dataframe[yticklabel], fontfamily=fontfamily, fontsize=fontsize, ha="right"
        )
    yax = ax.get_yaxis()
    try:
        pad = max(
            T.label.get_window_extent(renderer=fig.canvas.get_renderer()).width
            for T in yax.majorTicks
        )
    except AttributeError:
        pad = max(
            T.label1.get_window_extent(renderer=fig.canvas.get_renderer()).width
            for T in yax.majorTicks
        )
    if flush:
        yax.set_tick_params(pad=pad)

    return pad


def draw_pval_right(
    dataframe: pd.core.frame.DataFrame,
    pval: str,
    annoteheaders: Optional[Union[Sequence[str], None]],
    yticklabel: str,
    pad: float,
    ax: Axes,
    **kwargs: Any
) -> Tuple[Axes, float]:
    """
    Draws the 2nd ytick labels on the right-hand side of the figure.

    Parameters
    ----------
    dataframe (pandas.core.frame.DataFrame)
            Pandas DataFrame where rows are variables. Columns are variable name, estimates,
            margin of error, etc.
    pval (str)
            Name of column containing the p-values.
    annoteheaders (list-like)
            List of table headers to use as column headers for the additional annotations.
    yticklabel (str)
            Name of column in intermediate dataframe containing the formatted yticklabels.
    pad (float)
            Window wdith of figure
    ax (Matplotlib Axes)
            Axes to operate on.

    Returns
    -------
            Matplotlib Axes object.
    """
    if pval is not None:
        inv = ax.transData.inverted()
        righttext_width = 0
        fig = plt.gcf()
        for _, row in dataframe.iterrows():
            yticklabel1 = row[yticklabel]
            yticklabel2 = row["formatted_pval"]
            if pd.isna(yticklabel2):
                yticklabel2 = ""

            extrapad = 0.05
            pad = ax.get_xlim()[1] * (1 + extrapad)
            t = ax.text(
                x=pad,
                y=yticklabel1,
                s=yticklabel2,
                horizontalalignment="left",
                verticalalignment="center",
            )
            (_, _), (x1, _) = inv.transform(
                t.get_window_extent(renderer=fig.canvas.get_renderer())
            )
            righttext_width = max(righttext_width, x1)

        # 2nd label title
        pval_title = kwargs.get("pval_title", "P-value")

        # The next few lines of code make sure that the "P-value" label title on the right columns are of the
        # same height (using negative_padding) and fontsize (using kwargs.get("fontsize", 12)) as the
        # ylabel height and fontsize. See draw_ylabel1(...).
        fontsize = kwargs.get("fontsize", 12)
        ylabel1_size = kwargs.get("ylabel1_size", 1 + fontsize)
        if annoteheaders:
            negative_padding = 1.0
        else:
            negative_padding = 0.5

        if pval_title is not None:
            if annoteheaders is None:
                t = ax.text(
                    pad,
                    ax.get_ylim()[1] - negative_padding,
                    pval_title,
                    size=ylabel1_size,
                    fontweight="bold",
                )
                (_, _), (x1, _) = inv.transform(
                    t.get_window_extent(renderer=fig.canvas.get_renderer())
                )
                righttext_width = max(righttext_width, x1)
            if annoteheaders is not None:  # if tableheaders exist
                pval_title_fontweight = kwargs.get("pval_title_fontweight", "bold")
                pval_title_fontsize = kwargs.get("pval_title_fontsize", 12)

                header_index = len(ax.get_yticklabels()) - 1
                t = ax.text(
                    x=pad,
                    y=header_index,
                    s=pval_title,
                    size=pval_title_fontsize,
                    fontweight=pval_title_fontweight,
                    horizontalalignment="left",
                    verticalalignment="center",
                )
                (_, _), (x1, _) = inv.transform(
                    t.get_window_extent(renderer=fig.canvas.get_renderer())
                )
                righttext_width = max(righttext_width, x1)
        return ax, righttext_width
    else:
        return ax, 0


def draw_yticklabel2(
    dataframe: pd.core.frame.DataFrame,
    annoteheaders: Union[Sequence[str], None],
    right_annoteheaders: Union[Sequence[str], None],
    ax: Axes,
    **kwargs: Any
) -> Tuple[Axes, float]:
    """
    Draw the second ylabel title on the right-hand side y-axis.

    Parameters
    ----------
    dataframe (pandas.core.frame.DataFrame)
            Pandas DataFrame where rows are variables. Columns are variable name, estimates,
            margin of error, etc.
    ax (Matplotlib Axes)
            Axes to operate on.

    Returns
    -------
            Matplotlib Axes object.
    """
    grouplab_fontweight = kwargs.get("grouplab_fontweight", "bold")
    fontfamily = kwargs.get("fontfamily", "monospace")
    fontsize = kwargs.get("fontsize", 12)

    top_row_ix = len(dataframe) - 1
    inv = ax.transData.inverted()
    righttext_width = 0
    fig = plt.gcf()
    for ix, row in dataframe.iterrows():
        yticklabel1 = row["yticklabel"]
        yticklabel2 = row["yticklabel2"]

        extrapad = 0.05
        pad = ax.get_xlim()[1] * (1 + extrapad)
        if (ix == top_row_ix) and (
            annoteheaders is not None or right_annoteheaders is not None
        ):
            t = ax.text(
                x=pad,
                y=yticklabel1,
                s=yticklabel2,
                fontfamily=fontfamily,
                horizontalalignment="left",
                verticalalignment="center",
                fontsize=fontsize,
                fontweight=grouplab_fontweight,
            )
        else:
            t = ax.text(
                x=pad,
                y=yticklabel1,
                s=yticklabel2,
                fontfamily=fontfamily,
                horizontalalignment="left",
                verticalalignment="center",
                fontsize=fontsize,
            )
        (_, _), (x1, _) = inv.transform(
            t.get_window_extent(renderer=fig.canvas.get_renderer())
        )
        righttext_width = max(righttext_width, x1)
    return ax, righttext_width


def draw_ylabel1(ylabel: str, pad: float, ax: Axes, **kwargs: Any) -> Axes:
    """
    Draw ylabel title for the left-hand side y-axis.

    Parameters
    ----------
    ylabel (str)
            Title of the left-hand side y-axis.
    pad (float)
            Window wdith of figure
    ax (Matplotlib Axes)
            Axes to operate on.

    Returns
    -------
            Matplotlib Axes object.
    """
    fontsize = kwargs.get("fontsize", 12)
    ax.set_ylabel("")
    if ylabel is not None:
        # Retrieve settings from kwargs
        ylabel1_size = kwargs.get("ylabel1_size", 1 + fontsize)
        ylabel1_fontweight = kwargs.get("ylabel1_fontweight", "bold")
        ylabel_loc = kwargs.get("ylabel_loc", "top")
        ylabel_angle = kwargs.get("ylabel_angle", "horizontal")
        ax.set_ylabel(
            ylabel,
            loc=ylabel_loc,
            labelpad=-pad,
            rotation=ylabel_angle,
            size=ylabel1_size,
            fontweight=ylabel1_fontweight,
        )
    return ax


def remove_ticks(ax: Axes) -> Axes:
    """
    Remove the tickers on the top, left, and right borders.

    Parameters
    ----------
    ax (Matplotlib Axes)
            Axes to operate on.

    Returns
    -------
            Matplotlib Axes object.
    """
    ax.tick_params(
        top=False,
        bottom=True,
        left=False,
        right=False,
        labelleft=True,
        labelright=False,
        labelbottom=True,
    )
    return ax


def format_grouplabels(
    dataframe: pd.core.frame.DataFrame, groupvar: str, ax: Axes, **kwargs: Any
) -> Axes:
    """
    Bold the group variable labels.

    Fontweight options in Matplotlib: [ 'normal' | 'bold' | 'heavy' | 'light' | 'ultrabold' | 'ultralight' ]

    Parameters
    ----------
    dataframe (pandas.core.frame.DataFrame)
            Pandas DataFrame where rows are variables. Columns are variable name, estimates,
            margin of error, etc.
    groupvar (str)
            Name of column containing group of variables.
    ax (Matplotlib Axes)
            Axes to operate on.

    Returns
    -------
            Matplotlib Axes object.
    """
    grouplab_size = kwargs.get("grouplab_size", 12)
    grouplab_fontweight = kwargs.get("grouplab_fontweight", "bold")
    if groupvar is not None:
        for ix, ylabel in enumerate(ax.get_yticklabels()):
            for gr in dataframe[groupvar].unique():
                try:
                    if gr.lower() == ylabel.get_text().lower().strip():
                        ax.get_yticklabels()[ix].set_fontweight(grouplab_fontweight)
                        ax.get_yticklabels()[ix].set_fontsize(grouplab_size)
                        ax.get_yticklabels()[ix].set_fontfamily("sans-serif")
                except AttributeError:
                    pass
    return ax


def despineplot(despine: bool, ax: Axes) -> Axes:
    """
    Despine the plot by removing the top, left, and right borders.

    Parameters
    ----------
    despine (bool)
            If True, despine.
    ax (Matplotlib Axes)
            Axes to operate on.

    Returns
    -------
            Matplotlib Axes object.
    """
    if despine:
        ax.spines["top"].set_color("None")
        ax.spines["left"].set_color("None")
        ax.spines["right"].set_color("None")
    return ax


def format_tableheader(
    annoteheaders: Optional[Union[Sequence[str], None]],
    right_annoteheaders: Optional[Union[Sequence[str], None]],
    ax: Axes,
    **kwargs: Any
) -> Axes:
    """
    Format the tableheader as the first row in the data.

    Parameters
    ----------
    annoteheaders (list-like)
            List of table headers to use as column headers for the additional annotations
            on the left-hand side of the plot.
    right_annoteheaders (list-like)
            List of table headers to use as column headers for the additional annotations
            on the right-hand side of the plot.
    ax (Matplotlib Axes)
            Axes to operate on.

    Returns
    -------
            Matplotlib Axes object.
    """
    if (annoteheaders is not None) or (right_annoteheaders is not None):
        tableheader_fontweight = kwargs.get("tableheader_fontweight", "bold")
        tableheader_fontsize = kwargs.get("fontsize", 12)
        nlast = len(ax.get_yticklabels())  # last row is table header
        ax.get_yticklabels()[nlast - 1].set_fontweight(tableheader_fontweight)
        ax.get_yticklabels()[nlast - 1].set_fontsize(tableheader_fontsize)
    return ax


def format_xlabel(xlabel: str, ax: Axes, **kwargs: Any) -> Axes:
    """
    Format the x-axis label.

    Parameters
    ----------
    xlabel (str)
            Title of the left-hand side x-axis.
    ax (Matplotlib Axes)
            Axes to operate on.

    Returns
    -------
            Matplotlib Axes object.
    """
    if xlabel is not None:
        xlabel_size = kwargs.get("xlabel_size", 12)
        xlabel_fontweight = kwargs.get("xlabel_fontweight", "bold")
        ax.set_xlabel(xlabel, size=xlabel_size, fontweight=xlabel_fontweight)
    return ax


def format_xticks(
    dataframe: pd.core.frame.DataFrame,
    estimate: str,
    ll: str,
    hl: str,
    xticks: Optional[Union[list, range]],
    ax: Axes,
    xlim: Optional[Union[Tuple, List]] = None,
    **kwargs: Any
) -> Axes:
    """
    Format the xtick labels.

    This function sets the range of the x-axis using the lowest value and highest values
    in the confidence interval.
    Sets the xticks according to the user-provided 'xticks' or just use 5 tickers.

    Parameters
    ----------
    dataframe (pandas.core.frame.DataFrame)
            Pandas DataFrame where rows are variables. Columns are variable name, estimates,
            margin of error, etc.
    estimate (str)
            Name of column containing the estimates (e.g. pearson correlation coefficient,
            OR, regression estimates, etc.).
    ll (str)
            Name of column containing the lower limit of the confidence intervals.
            Optional
    hl (str)
            Name of column containing the upper limit of the confidence intervals.
            Optional
    xticks (list-like)
            List of xtickers to print on the x-axis.
    ax (Matplotlib Axes)
            Axes to operate on.

    Returns
    -------
            Matplotlib Axes object.
    """
    nticks = kwargs.get("nticks", 5)
    xtick_size = kwargs.get("xtick_size", 10)
    xticklabels = kwargs.get("xticklabels", None)
    if ll is not None:
        xlowerlimit = dataframe[ll].min()
        xupperlimit = dataframe[hl].max()
    else:
        xlowerlimit = 1.1 * dataframe[estimate].min()
        xupperlimit = 1.1 * dataframe[estimate].max()
    ax.set_xlim(xlowerlimit, xupperlimit)
    if xticks is not None:
        ax.set_xticks(xticks)
        ax.xaxis.set_tick_params(labelsize=xtick_size)
    else:
        ax.xaxis.set_major_locator(plt.MaxNLocator(nticks))
    ax.tick_params(axis="x", labelsize=xtick_size)
    if xticklabels:
        ax.set_xticklabels(xticklabels)
    for xticklab in ax.get_xticklabels():
        xticklab.set_fontfamily("sans-serif")
    if xlim:
        ax.set_xlim(xlim[0], xlim[1])
    return ax


def draw_alt_row_colors(
    dataframe: pd.core.frame.DataFrame,
    groupvar: str,
    annoteheaders: Optional[Union[Sequence[str], None]],
    right_annoteheaders: Optional[Union[Sequence[str], None]],
    ax: Axes,
    **kwargs: Any
) -> Axes:
    """
    Color alternating rows in the plot.

    Colors the even-numbered rows gray unless they are rows that indicate groups.
    Breaks from groups will restart with gray.

    Parameters
    ----------
    dataframe (pandas.core.frame.DataFrame)
            Pandas DataFrame where rows are variables. Columns are variable name, estimates,
            margin of error, etc.
    groupvar (str)
            Name of column containing group of variables.
    annoteheaders (list-like)
            List of table headers to use as column headers for the additional annotations
            on the left-hand side of the plot.
    right_annoteheaders (list-like)
            List of table headers to use as column headers for the additional annotations
            on the right-hand side of the plot.
    ax (Matplotlib Axes)
            Axes to operate on.

    Returns
    -------
            Matplotlib Axes object.
    """
    # Retrieve settings
    row_color = kwargs.get("row_color", "0.5")
    if (annoteheaders is not None) or (right_annoteheaders is not None):
        headers_exist = True
    else:
        headers_exist = False
    yticklabels = ax.get_yticklabels()
    counter = 1
    if groupvar is not None:
        groups = [
            grp_str.strip().lower()
            for grp_str in dataframe[groupvar].unique()
            if isinstance(grp_str, str)
        ]
    else:
        groups = []
    for ix, ticklab in enumerate(yticklabels):
        if headers_exist and (ix == len(yticklabels) - 1):
            break
        labtext = ticklab.get_text()
        if labtext.lower().strip() in groups:
            counter = 2  # reset
        else:  # color if even row
            if counter % 2 == 0:
                ax.axhspan(ix - 0.5, ix + 0.5, color=row_color, alpha=0.08, zorder=0)
            counter += 1
    return ax


def draw_tablelines(
    dataframe: pd.core.frame.DataFrame,
    righttext_width: float,
    pval: str,
    right_annoteheaders: Optional[Union[Sequence[str], None]],
    ax: Axes,
    **kwargs: Any
) -> Axes:
    """
    Plot horizontal lines as table lines.

    Cf. draw_ylabel2 for righttext_width.

    Parameters
    ----------
    dataframe (pandas.core.frame.DataFrame)
            Pandas DataFrame where rows are variables. Columns are variable name, estimates,
            margin of error, etc.
    righttext_width (float)
            x-axis coordinate of the rightmost character of the right-side annotations.
    ax: Axes

    Returns
    -------
            Matplotlib Axes object.
    """
    first_yticklab = ax.get_yaxis().majorTicks[-1]
    try:
        bbox_disp = first_yticklab.label.get_window_extent()
<<<<<<< HEAD
    except:
=======
    except AttributeError:
>>>>>>> d362bc52
        bbox_disp = first_yticklab.label1.get_window_extent()
    (x0, _), (x1, _) = ax.transData.inverted().transform(bbox_disp)
    upper_lw, lower_lw = 2, 1.3
    nrows = len(dataframe)
    plt.plot(
        [x0, x1], [nrows - 0.4, nrows - 0.4], color="0", linewidth=upper_lw, clip_on=False
    )
    plt.plot(
        [x0, x1], [nrows - 1.45, nrows - 1.45], color="0.5", linewidth=lower_lw, clip_on=False
    )
    if (right_annoteheaders is not None) or (pval is not None):
        extrapad = kwargs.get("extrapad", 0.05)
        x0 = ax.get_xlim()[1] * (1 + extrapad)
        plt.plot(
            [x0, righttext_width],
            [nrows - 0.4, nrows - 0.4],
            color="0",
            linewidth=upper_lw,
            clip_on=False,
        )
        plt.plot(
            [x0, righttext_width],
            [nrows - 1.45, nrows - 1.45],
            color=".5",
            linewidth=lower_lw,
            clip_on=False,
        )
    return ax<|MERGE_RESOLUTION|>--- conflicted
+++ resolved
@@ -694,11 +694,7 @@
     first_yticklab = ax.get_yaxis().majorTicks[-1]
     try:
         bbox_disp = first_yticklab.label.get_window_extent()
-<<<<<<< HEAD
-    except:
-=======
     except AttributeError:
->>>>>>> d362bc52
         bbox_disp = first_yticklab.label1.get_window_extent()
     (x0, _), (x1, _) = ax.transData.inverted().transform(bbox_disp)
     upper_lw, lower_lw = 2, 1.3
