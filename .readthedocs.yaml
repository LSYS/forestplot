--- conflicted
+++ resolved
@@ -1,8 +1,3 @@
-<<<<<<< HEAD
-# .readthedocs.yaml
-# Read the Docs configuration file
-# See https://docs.readthedocs.io/en/stable/config-file/v2.html for details
-
 # Required
 version: 2
 
@@ -21,33 +16,4 @@
 
 python:
    install:
-   - requirements: docs/requirements.txt
-=======
-<<<<<<< HEAD
-# Required
-version: 2
-
-# Set the version of Python and other tools you might need
-build:
-  os: ubuntu-20.04
-  tools:
-    python: "3.9"
-
-sphinx:
-   configuration: docs/conf.py
-
-# If using Sphinx, optionally build your docs in additional formats such as PDF
-formats:
-   - pdf
-
-python:
-   install:
-   - requirements: docs/requirements.txt
-=======
-version: 2
-
-mkdocs:
-  configuration: mkdocs.yml
-  fail_on_warning: false
->>>>>>> main
->>>>>>> 1845c30f
+   - requirements: docs/requirements.txt