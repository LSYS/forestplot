--- conflicted
+++ resolved
@@ -18,11 +18,8 @@
 	mypy $(SRC_FILES) --ignore-missing-imports
 	python -m pyflakes tests/*.py $(SRC_FILES)
 	python -m pyflakes setup.py
-<<<<<<< HEAD
 	black forestplot/*.py $(BLACK_OPTS)
-=======
 	black pyforestplot/*.py $(BLACK_OPTS)
->>>>>>> b079be1a
 	black tests/*.py $(BLACK_OPTS)
 	black setup.py $(BLACK_OPTS)
 
@@ -30,11 +27,8 @@
 prepack: # Prepare packaging for PyPi
 prepack:
 	@echo "+ $@"
-<<<<<<< HEAD
 	@rm -rf dist/ forestplot.egg-info/
-=======
 	@rm -rf dist/ pyforestplot.egg-info/
->>>>>>> b079be1a
 	@python setup.py sdist
 	twine check dist/*
 
